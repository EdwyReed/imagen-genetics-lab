--- conflicted
+++ resolved
@@ -19,13 +19,7 @@
 from .ga import GeneSet, crossover_genes, load_best_gene_sets, mutate_gene
 from .prompting import (
     DEFAULT_REQUIRED_TERMS,
-<<<<<<< HEAD
     PromptComposer,
-=======
-    append_required_terms,
-    enforce_bounds,
-    enforce_once,
->>>>>>> 3da4fdb7
     imagen_call,
     ollama_generate,
     system_prompt_hash,
@@ -51,10 +45,7 @@
     feedback: Optional[StyleFeedback]
     style: StyleGuide
     required_terms: List[str]
-<<<<<<< HEAD
     composer: PromptComposer
-=======
->>>>>>> 3da4fdb7
 
 
 @dataclass
@@ -64,7 +55,6 @@
     resume_mix: float
 
 
-<<<<<<< HEAD
 @dataclass
 class PromptWorkflow:
     composer: PromptComposer
@@ -117,9 +107,7 @@
 
     def finalize(self, caption: str, bounds: Mapping[str, object]) -> str:
         return self.composer.final_prompt(caption, bounds)
-
-=======
->>>>>>> 3da4fdb7
+      
 def _prepare_services(
     config: PipelineConfig,
     output_dir: Optional[Path] = None,
@@ -173,7 +161,6 @@
         except FileNotFoundError:
             print(f"[services] options catalog not found at {options_path}")
             options_catalog = None
-<<<<<<< HEAD
 
     character_library: CharacterLibrary | None = None
     char_path = getattr(config.paths, "character_catalog", None)
@@ -185,13 +172,10 @@
             print(f"[services] characters catalog not found at {char_path}")
         except ValueError as err:
             print(f"[services] failed to load characters catalog: {err}")
-=======
->>>>>>> 3da4fdb7
     configured_terms = [t for t in config.prompting.required_terms if t]
     fallback_terms = configured_terms or list(DEFAULT_REQUIRED_TERMS)
     style = StyleGuide.from_catalog(catalog, fallback_terms)
     required_terms = configured_terms or list(style.required_terms)
-<<<<<<< HEAD
     composer = PromptComposer(style, required_terms)
 
     catalog_dict = catalog.to_dict()
@@ -208,19 +192,14 @@
                 and char_id.strip()
             ):
                 variant_defaults[variant_id.strip()] = char_id.strip()
-=======
->>>>>>> 3da4fdb7
 
     builder = SceneBuilder(
         catalog,
         required_terms=required_terms,
         template_ids=config.prompting.template_ids,
-<<<<<<< HEAD
         character_library=character_library,
         default_character=default_character if isinstance(default_character, str) else None,
         variant_character_defaults=variant_defaults,
-=======
->>>>>>> 3da4fdb7
     )
     logger = PromptLogger(config.paths.database)
     writer = ArtifactWriter(output_dir or config.paths.output_dir)
@@ -243,10 +222,7 @@
         feedback=feedback,
         style=style,
         required_terms=required_terms,
-<<<<<<< HEAD
         composer=composer,
-=======
->>>>>>> 3da4fdb7
     )
 
 
@@ -376,7 +352,6 @@
         },
     )
 
-<<<<<<< HEAD
     workflow = PromptWorkflow(
         composer=services.composer,
         sfw_level=sfw_level,
@@ -387,10 +362,6 @@
         ollama_model=config.ollama.model,
     )
     sys_hash = workflow.system_hash()
-=======
-    system_prompt = system_prompt_for(style, sfw_level)
-    sys_hash = system_prompt_hash(system_prompt)
->>>>>>> 3da4fdb7
 
     service_manager = OllamaServiceManager(manual_mode=config.ollama.manual_mode)
 
@@ -418,32 +389,9 @@
                 payload = scene.ollama_payload()
                 try:
                     print(f"[{idx:02d}/{cycles}] requesting caption from Ollama")
-<<<<<<< HEAD
                     caption, enforced = workflow.generate_caption(payload)
                     if enforced:
                         print(f"[{idx:02d}/{cycles}] enforced required terms once")
-=======
-                    caption = ollama_generate(
-                        config.ollama.url,
-                        config.ollama.model,
-                        system_prompt,
-                        scene.ollama_payload(),
-                        temperature=temperature,
-                        top_p=config.ollama.top_p,
-                        seed=seed,
-                    )
-                    print(f"[{idx:02d}/{cycles}] enforcing required terms once")
-                    caption = enforce_once(
-                        config.ollama.url,
-                        config.ollama.model,
-                        system_prompt,
-                        scene.ollama_payload(),
-                        caption,
-                        required_terms=required_terms,
-                        temperature=max(0.45, temperature - 0.05),
-                        seed=seed,
-                    )
->>>>>>> 3da4fdb7
                 except Exception as exc:  # pragma: no cover - network interaction
                     print(f"[{idx:02d}/{cycles}] Ollama error: {exc}")
                     print(f"[{idx:02d}/{cycles}] last caption payload: {payload}")
@@ -456,20 +404,7 @@
                 print(
                     f"[{idx:02d}/{cycles}] enforcing bounds min_words={min_words} max_words={max_words}"
                 )
-<<<<<<< HEAD
                 final_prompt = workflow.finalize(caption, bounds)
-=======
-                final_prompt = enforce_bounds(
-                    caption,
-                    min_words,
-                    max_words,
-                )
-                final_prompt = append_required_terms(
-                    final_prompt,
-                    required_terms,
-                    max_words=max_words,
-                )
->>>>>>> 3da4fdb7
                 print(f"[{idx:02d}/{cycles}] final prompt prepared: {final_prompt}")
 
                 try:
@@ -664,7 +599,6 @@
         },
     )
 
-<<<<<<< HEAD
     workflow = PromptWorkflow(
         composer=services.composer,
         sfw_level=sfw_level,
@@ -675,10 +609,6 @@
         ollama_model=config.ollama.model,
     )
     sys_hash = workflow.system_hash()
-=======
-    system_prompt = system_prompt_for(style, sfw_level)
-    sys_hash = system_prompt_hash(system_prompt)
->>>>>>> 3da4fdb7
 
     settings = GASettings(
         pop=pop,
@@ -729,32 +659,9 @@
                     payload = scene.ollama_payload()
                     try:
                         print(f"[G{gen_idx} I{indiv_idx}] requesting caption from Ollama")
-<<<<<<< HEAD
                         caption, enforced = workflow.generate_caption(payload)
                         if enforced:
                             print(f"[G{gen_idx} I{indiv_idx}] enforced required terms once")
-=======
-                        caption = ollama_generate(
-                            config.ollama.url,
-                            config.ollama.model,
-                            system_prompt,
-                            scene.ollama_payload(),
-                            temperature=temperature,
-                            top_p=config.ollama.top_p,
-                            seed=seed,
-                        )
-                        print(f"[G{gen_idx} I{indiv_idx}] enforcing required terms once")
-                        caption = enforce_once(
-                            config.ollama.url,
-                            config.ollama.model,
-                            system_prompt,
-                            scene.ollama_payload(),
-                            caption,
-                            required_terms=required_terms,
-                            temperature=max(0.45, temperature - 0.05),
-                            seed=seed,
-                        )
->>>>>>> 3da4fdb7
                     except Exception as exc:  # pragma: no cover - network interaction
                         print(f"[G{gen_idx} I{indiv_idx}] Ollama error: {exc}")
                         print(f"[G{gen_idx} I{indiv_idx}] last caption payload: {payload}")
@@ -767,20 +674,7 @@
                     print(
                         f"[G{gen_idx} I{indiv_idx}] enforcing bounds min_words={min_words} max_words={max_words}"
                     )
-<<<<<<< HEAD
                     final_prompt = workflow.finalize(caption, bounds)
-=======
-                    final_prompt = enforce_bounds(
-                        caption,
-                        min_words,
-                        max_words,
-                    )
-                    final_prompt = append_required_terms(
-                        final_prompt,
-                        required_terms,
-                        max_words=max_words,
-                    )
->>>>>>> 3da4fdb7
                     print(f"[G{gen_idx} I{indiv_idx}] final prompt prepared: {final_prompt}")
 
                     try:
