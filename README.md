# Imagen Genetics Lab

This repository orchestrates a glossy pin-up illustration workflow that combines:

* **Scene assembly** driven by a rich style catalog (`jelly-pin-up.json`).
* **Prompting** via Ollama to turn scene metadata into natural captions.
* **Image generation** with Google Imagen 3.
* **Dual scoring** (style + NSFW) for automatic quality tracking.
* **Optional genetic evolution** to iteratively explore promising prompt configurations.

All runtime parameters are managed through [`config.yaml`](./config.yaml). The new modular layout makes it easy to customize a single component without touching the others.

## Project layout

```
imagen-genetics-lab/
├── config.yaml                 # Global configuration (paths, defaults, GA tuning)
├── jelly-pin-up.json           # Style catalog for scene construction
├── process.py                  # Image pre-processing utility
├── scorer.py                   # DualScorer (style + NSFW)
├── smart.py                    # CLI entrypoint
├── imagen_lab/                 # Modular pipeline package
│   ├── __init__.py
│   ├── catalog.py              # JSON catalog helpers
│   ├── config.py               # Dataclasses + YAML loader
│   ├── ga.py                   # Genetic operators and DB helpers
│   ├── pipeline.py             # Plain + GA orchestration logic
│   ├── prompting.py            # Ollama + Imagen utilities
│   ├── randomization.py        # Weighted selectors & RNG helpers
│   ├── scene_builder.py        # Dataclasses + scene assembly logic
│   └── storage.py              # Artifact writing & prompt logging
└── README.md
```

## Prerequisites

* Python 3.10+
* Required Python packages: `google-genai`, `requests`, `python-dotenv`, `open-clip-torch`, `opennsfw2`, `numpy`, `torch`, `Pillow`, `scikit-image`, and `piexif` (optional, for EXIF comments).
* Access to a running Ollama instance with the desired caption model.
* Access to Google Imagen 3 via the `google-genai` SDK.

Install dependencies with `pip`:

```bash
pip install -r requirements.txt
```

> **Note**: The repository does not ship a frozen requirements file. Install the versions compatible with your environment or export them yourself after a successful setup.

## Configuration (`config.yaml`)

Key sections:

| Section      | Purpose |
|--------------|---------|
| `paths`      | File locations for the style catalog, SQLite database, JSONL score log, and output directory. Paths are resolved relative to the repository root. |
| `prompting`  | Required style terms and template IDs used by the scene builder when crafting Ollama payloads. |
| `ollama`     | Endpoint, model name, default temperature, and `top_p` for caption generation. |
| `imagen`     | Imagen model identifier, person-generation mode, and guidance scale. |
| `scoring`    | DualScorer device, batch size, tau, calibration ranges, dynamic weight profiles, and optional auto-weight tuning. |
| `fitness`    | Weights applied to style and NSFW scores when computing fitness. |
| `defaults`   | Baseline values for SFW level, caption temperature, number of cycles, etc. |
| `ga`         | Population size, number of generations, elite fraction, mutation/crossover rates, and resume strategy for genetic runs. |

Adjust `config.yaml` whenever you need to change long-lived settings. The CLI exposes overrides for quick experiments without editing the file.

## Running the pipeline

### Plain batch mode

Generates `cycles × per_cycle` images without evolution.

```bash
python smart.py --config config.yaml --cycles 4 --per-cycle 2
```

Useful overrides:

* `--outdir /path/to/output`
* `--sfw 0.4`
* `--temperature 0.6`
* `--ollama-model my-model`

### Genetic evolution mode

Evolves scene genes (palette, lighting, camera, etc.) using fitness feedback.

```bash
python smart.py --config config.yaml --evolve --gens 6 --pop 12
```

Resume from previous high-scoring prompts stored in the SQLite log:

```bash
python smart.py --config config.yaml --evolve --resume-best --resume-k 8
```

### Example: custom Imagen model

```bash
python smart.py --config config.yaml --model imagen-3.0-generate-003 --person-mode allow_all
```

All CLI options default to the values declared in `config.yaml`. See `python smart.py --help` for the full list.

## Data flow

1. **Scene construction** (`imagen_lab.scene_builder`)
   * Samples palette, lighting, background, camera setup, wardrobe, props, and mood from `jelly-pin-up.json` using the `WeightedSelector`.
   * Returns typed dataclasses containing metadata and Ollama-ready payloads.

2. **Prompting** (`imagen_lab.prompting`)
   * Builds a system prompt tuned to the requested SFW level.
   * Calls Ollama to generate captions, enforcing required terms and word-count bounds.

3. **Imagen generation**
   * Sends the caption to Imagen 3 with the configured aspect ratio and person settings.

4. **Scoring & storage** (`scorer.DualScorer`, `imagen_lab.storage`)
   * Saves JPEG + JSON + TXT sidecars (with EXIF notes when `piexif` is installed).
<<<<<<< HEAD

## Pose & segmentation benchmarks

For downstream body-tracking integrations we maintain GPU benchmarks for the
most likely pose-estimation and human-segmentation candidates. Refer to
[`wiki/pose_benchmark.md`](./wiki/pose_benchmark.md) for GTX 1060 guidance,
including VRAM usage, throughput and recommended FP16/CPU fallback settings.
   * Calculates NSFW/style scores, writes them to SQLite/JSONL, and logs metadata for later analysis.
=======
  * Calculates NSFW/style scores, writes them to SQLite/JSONL, logs metadata, and persists per-component style breakdowns plus aggregated batch metrics.
>>>>>>> e7c30abe

5. **Genetic evolution** (`imagen_lab.ga`, `imagen_lab.pipeline`)
   * Maintains populations of gene IDs, applies crossover/mutation, and optionally seeds from the highest-fitness prompts found in prior runs.

## Extending the system

* Add new wardrobe items, lighting presets, or camera options by editing `jelly-pin-up.json`; the scene builder reads the catalog dynamically.
* Customize selection logic or introduce new genes inside `imagen_lab/scene_builder.py` and `imagen_lab/ga.py`.
* Swap or reconfigure scoring components by editing `scorer.py`—no changes to the pipeline layer are required.

## Troubleshooting

* Ensure Ollama and Imagen endpoints are reachable before launching the pipeline.
* If you change GPU/CPU availability, adjust `scoring.device` and `scoring.batch_size` in `config.yaml`.
* The SQLite database (`scores.sqlite`) and JSONL log (`scores.jsonl`) grow over time; archive or prune them periodically.

### Log schema versioning

Every score record now includes an explicit schema version to make downstream parsing safer:

* **SQLite (`scores.sqlite`, table `scores`)** — new column `schema_version` (integer, defaults to `1` for historical rows, new
  writes use `2`).
* **JSONL (`scores.jsonl`)** — each object adds the `schema_version` field with the same integer value.

Pipelines consuming these logs should branch on `schema_version` when reading older exports and can fail fast if an unexpected
version appears.

Happy experimenting!

## Adaptive style weighting

The `scoring.auto_weights` section enables an exponential moving-average controller that keeps the CLIP, specular and illustration
signals in balance. When `enabled` is `true`, the scorer monitors recent batches and nudges the component weights toward the targ
et value while respecting the configured bounds (`min_weight`, `max_weight`, etc.). This produces stable, incremental corrections
instead of abrupt jumps and keeps the overall style score aligned with the desired glossy watercolor look.

```yaml
scoring:
  weights:
  auto_weights:
    enabled: true
    target: 0.88
    ema_alpha: 0.25
    momentum: 0.35
```

Profiles are normalised automatically and persisted in `weight_profiles.yaml`. Use the bundled `notebooks/style_weight_profiles.ipynb` report to compare how each profile influences the weighted style score for representative component values.

Tune the controller parameters to match your dataset; higher `momentum` reacts faster, while a smaller `ema_alpha` favours long-term stability.

## Calibrating or resetting weights

Use `weights_tool.py` to manage the active profile and inline fallback weights:

```bash
# Reset to factory defaults
python weights_tool.py --reset

# Estimate weights from a directory of reference images (dry run)
python weights_tool.py --reference-dir ./golden_samples --dry-run

# Solve weights and update the selected profile + config.yaml
python weights_tool.py --reference-dir ./golden_samples --target 0.92
```

The calibration pass scores every image in the directory, solves a least-squares problem so the references approach the desired style score, and writes the normalised weights back to both the configuration file and the selected profile entry. Combine this with the adaptive controller for a feedback loop that converges quickly and remains steady across long runs.<|MERGE_RESOLUTION|>--- conflicted
+++ resolved
@@ -118,7 +118,6 @@
 
 4. **Scoring & storage** (`scorer.DualScorer`, `imagen_lab.storage`)
    * Saves JPEG + JSON + TXT sidecars (with EXIF notes when `piexif` is installed).
-<<<<<<< HEAD
 
 ## Pose & segmentation benchmarks
 
@@ -126,10 +125,7 @@
 most likely pose-estimation and human-segmentation candidates. Refer to
 [`wiki/pose_benchmark.md`](./wiki/pose_benchmark.md) for GTX 1060 guidance,
 including VRAM usage, throughput and recommended FP16/CPU fallback settings.
-   * Calculates NSFW/style scores, writes them to SQLite/JSONL, and logs metadata for later analysis.
-=======
   * Calculates NSFW/style scores, writes them to SQLite/JSONL, logs metadata, and persists per-component style breakdowns plus aggregated batch metrics.
->>>>>>> e7c30abe
 
 5. **Genetic evolution** (`imagen_lab.ga`, `imagen_lab.pipeline`)
    * Maintains populations of gene IDs, applies crossover/mutation, and optionally seeds from the highest-fitness prompts found in prior runs.
